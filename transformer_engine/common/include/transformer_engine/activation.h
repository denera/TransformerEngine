--- conflicted
+++ resolved
@@ -17,30 +17,9 @@
 extern "C" {
 #endif
 
-<<<<<<< HEAD
-/*! \enum NVTE_Activation_Type
- *  \brief TE activation function type.
- */
-enum class NVTE_Activation_Type {
-  GELU      = 0,  /*!< Gaussian Error Linear Unit */
-  GEGLU     = 1,  /*!< Gated Gaussian Error Linear Unit */
-  SILU      = 2,  /*!< Sigmoid Linear Unit */
-  SWIGLU    = 3,  /*!< Gated Sigmoid Linear Unit */
-  RELU      = 4,  /*!< Rectified Linear Unit */
-  REGLU     = 5,  /*!< Gated Rectified Linear Unit */
-  QGELU     = 6,  /*!< Quick-GeLU Approximation */
-  QGEGLU    = 7,  /*!< Gated Quick-GeLU Approximation */
-  SRELU     = 8,  /*!< S-Shaped ReLU */
-  SREGLU    = 9,  /*!< Gated S-Shaped ReLU */
-};
-
-
-/*! \brief Compute GELU activation of the input.
-=======
 /* Supported activations: GeLU, SiLU, ReLU, QuickGeLU, SquaredReLU */
 
 /*! \brief Compute activation of the input.
->>>>>>> 0edf30b8
  *
  *  \param[in]     input     Input tensor for activation.
  *  \param[in,out] output    Output tensor.
