--- conflicted
+++ resolved
@@ -7,13 +7,8 @@
 #ifndef TRANSFORMER_ENGINE_COMMON_UTIL_LOGGING_H_
 #define TRANSFORMER_ENGINE_COMMON_UTIL_LOGGING_H_
 
-<<<<<<< HEAD
-#include <stdexcept>
-
 #include <cuda.h>
-=======
 #include <cublas_v2.h>
->>>>>>> 9416519d
 #include <cuda_runtime_api.h>
 #include <cublas_v2.h>
 #include <cudnn.h>
@@ -46,32 +41,22 @@
     }                                                                         \
   } while (false)
 
-<<<<<<< HEAD
-#define NVTE_CHECK_CUDRIVER(expr)                                       \
-  do {                                                                  \
-    const CUresult status_NVTE_CHECK_CUDRIVER = (expr);                 \
-    if (status_NVTE_CHECK_CUDRIVER != CUDA_SUCCESS) {                   \
-      const char *error;                                                \
-      cuGetErrorString(status_NVTE_CHECK_CUDRIVER, &error);             \
-      NVTE_ERROR("CUDA Driver API Error: ", error);                     \
-    }                                                                   \
+#define NVTE_CHECK_CUDRIVER(expr)                           \
+  do {                                                      \
+    const CUresult status_NVTE_CHECK_CUDRIVER = (expr);     \
+    if (status_NVTE_CHECK_CUDRIVER != CUDA_SUCCESS) {       \
+      const char *error;                                    \
+      cuGetErrorString(status_NVTE_CHECK_CUDRIVER, &error); \
+      NVTE_ERROR("CUDA Driver API Error: ", error);         \
+    }                                                       \
   } while (false)
 
-#define NVTE_CHECK_CUBLAS(expr)                                         \
-  do {                                                                  \
-    const cublasStatus_t status_NVTE_CHECK_CUBLAS = (expr);             \
-    if (status_NVTE_CHECK_CUBLAS != CUBLAS_STATUS_SUCCESS) {            \
-      NVTE_ERROR("cuBLAS Error: ",                                      \
-                 cublasGetStatusString(status_NVTE_CHECK_CUBLAS));      \
-    }                                                                   \
-=======
 #define NVTE_CHECK_CUBLAS(expr)                                                      \
   do {                                                                               \
     const cublasStatus_t status_NVTE_CHECK_CUBLAS = (expr);                          \
     if (status_NVTE_CHECK_CUBLAS != CUBLAS_STATUS_SUCCESS) {                         \
       NVTE_ERROR("cuBLAS Error: ", cublasGetStatusString(status_NVTE_CHECK_CUBLAS)); \
     }                                                                                \
->>>>>>> 9416519d
   } while (false)
 
 #define NVTE_CHECK_CUDNN(expr)                                                  \
