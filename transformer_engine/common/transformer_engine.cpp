/*************************************************************************
 * Copyright (c) 2022-2024, NVIDIA CORPORATION & AFFILIATES. All rights reserved.
 *
 * See LICENSE for license information.
 ************************************************************************/
#include <transformer_engine/transformer_engine.h>

#include "common.h"

<<<<<<< HEAD
#ifdef __cplusplus
extern "C" {
#endif
=======
namespace transformer_engine {

size_t typeToSize(const transformer_engine::DType type) {
  TRANSFORMER_ENGINE_TYPE_SWITCH_ALL(type, T,
                                     return TypeInfo<T>::size;);  // NOLINT(*)
}

bool is_fp8_dtype(const transformer_engine::DType t) {
  return t == transformer_engine::DType::kFloat8E4M3 || t == transformer_engine::DType::kFloat8E5M2;
}

void CheckInputTensor(const Tensor &t, const std::string &name) {
  const DType type = t.data.dtype;
  if (is_fp8_dtype(type)) {
    // FP8 input needs to have scale_inv
    NVTE_CHECK(t.scale_inv.dptr != nullptr, "FP8 input " + name + " must have inverse of scale.");
    NVTE_CHECK(t.scale_inv.dtype == DType::kFloat32);
    NVTE_CHECK(t.scale_inv.shape == std::vector<size_t>{1});
  } else {
    NVTE_CHECK(t.scale.dptr == nullptr, "Scale is not supported for non-FP8 input " + name + ".");
    NVTE_CHECK(t.amax.dptr == nullptr, "Amax is not supported for non-FP8 input " + name + ".");
    NVTE_CHECK(t.scale_inv.dptr == nullptr,
               "Scale_inv is not supported for non-FP8 input " + name + ".");
  }
  NVTE_CHECK(t.data.dptr != nullptr, "Input " + name + " is not allocated!");
}

void CheckOutputTensor(const Tensor &t, const std::string &name, bool allow_empty) {
  const DType type = t.data.dtype;
  if (is_fp8_dtype(type)) {
    // FP8 output needs to have scale, amax and scale_inv
    NVTE_CHECK(t.amax.dptr != nullptr, "FP8 output " + name + " must have amax tensor.");
    NVTE_CHECK(t.amax.dtype == DType::kFloat32);
    NVTE_CHECK(t.amax.shape == std::vector<size_t>{1});
    NVTE_CHECK(t.scale_inv.dptr != nullptr, "FP8 output " + name + " must have scale.");
    NVTE_CHECK(t.scale_inv.dtype == DType::kFloat32);
    NVTE_CHECK(t.scale_inv.shape == std::vector<size_t>{1});
    NVTE_CHECK(t.scale.dptr != nullptr, "FP8 output " + name + " must have inverse of scale.");
    NVTE_CHECK(t.scale.dtype == DType::kFloat32);
    NVTE_CHECK(t.scale.shape == std::vector<size_t>{1});
  } else {
    NVTE_CHECK(t.scale.dptr == nullptr, "Scale is not supported for non-FP8 output " + name + ".");
    NVTE_CHECK(t.amax.dptr == nullptr, "Amax is not supported for non-FP8 output " + name + ".");
    NVTE_CHECK(t.scale_inv.dptr == nullptr,
               "Scale_inv is not supported for non-FP8 output " + name + ".");
  }

  if (!allow_empty) {
    NVTE_CHECK(t.data.dptr != nullptr, "Output " + name + " is not allocated!");
  }
}

}  // namespace transformer_engine
>>>>>>> 9416519d

NVTETensor nvte_create_tensor(void *dptr, const NVTEShape shape, const NVTEDType dtype, float *amax,
                              float *scale, float *scale_inv) {
  transformer_engine::Tensor *ret = new transformer_engine::Tensor;
  ret->data.dptr = dptr;
  ret->data.shape = std::vector<size_t>(shape.data, shape.data + shape.ndim);
  ret->data.dtype = static_cast<transformer_engine::DType>(dtype);
  ret->amax.dptr = amax;
  ret->scale.dptr = scale;
  ret->scale_inv.dptr = scale_inv;
  return ret;
}

void nvte_destroy_tensor(NVTETensor tensor) {
  if (tensor == nullptr) return;
  auto *t = reinterpret_cast<transformer_engine::Tensor *>(tensor);
  delete t;
}

NVTEDType nvte_tensor_type(const NVTETensor tensor) {
  return static_cast<NVTEDType>(
      reinterpret_cast<const transformer_engine::Tensor *>(tensor)->data.dtype);
}

NVTEShape nvte_tensor_shape(const NVTETensor tensor) {
  const auto &t = *reinterpret_cast<const transformer_engine::Tensor *>(tensor);
  NVTEShape ret;
  ret.data = t.data.shape.data();
  ret.ndim = t.data.shape.size();
  return ret;
}

size_t nvte_tensor_ndim(const NVTETensor tensor) {
  const auto &t = *reinterpret_cast<const transformer_engine::Tensor*>(tensor);
  return t.data.shape.size();
}

size_t nvte_tensor_size(const NVTETensor tensor, const size_t dim) {
  const auto &t = *reinterpret_cast<const transformer_engine::Tensor*>(tensor);
  NVTE_CHECK(dim >= 0 && dim < t.data.shape.size(), "Invalid dimension index: ", dim);
  return t.data.shape[dim];
}

size_t nvte_tensor_numel(const NVTETensor tensor) {
  const auto &t = *reinterpret_cast<const transformer_engine::Tensor*>(tensor);
  size_t numel = 1;
  for (auto size : t.data.shape) {
    numel *= size;
  }
  return numel;
}

size_t nvte_tensor_element_size(const NVTETensor tensor) {
  const auto &t = *reinterpret_cast<const transformer_engine::Tensor*>(tensor);
  return transformer_engine::typeToSize(t.data.dtype);
}

void *nvte_tensor_data(const NVTETensor tensor) {
  const auto &t = *reinterpret_cast<const transformer_engine::Tensor *>(tensor);
  return t.data.dptr;
}

float *nvte_tensor_amax(const NVTETensor tensor) {
  const auto &t = *reinterpret_cast<const transformer_engine::Tensor *>(tensor);
  NVTE_CHECK(t.amax.dtype == transformer_engine::DType::kFloat32,
             "Tensor's amax must have Float32 type!");
  return reinterpret_cast<float *>(t.amax.dptr);
}

float *nvte_tensor_scale(const NVTETensor tensor) {
  const auto &t = *reinterpret_cast<const transformer_engine::Tensor *>(tensor);
  NVTE_CHECK(t.scale.dtype == transformer_engine::DType::kFloat32,
             "Tensor's scale must have Float32 type!");
  return reinterpret_cast<float *>(t.scale.dptr);
}

float *nvte_tensor_scale_inv(const NVTETensor tensor) {
  const auto &t = *reinterpret_cast<const transformer_engine::Tensor *>(tensor);
  NVTE_CHECK(t.scale_inv.dtype == transformer_engine::DType::kFloat32,
             "Tensor's inverse of scale must have Float32 type!");
  return reinterpret_cast<float *>(t.scale_inv.dptr);
}

void nvte_tensor_pack_create(NVTETensorPack *pack) {
  for (int i = 0; i < pack->MAX_SIZE; i++) {
    pack->tensors[i] = reinterpret_cast<NVTETensor>(new transformer_engine::Tensor);
  }
}

void nvte_tensor_pack_destroy(NVTETensorPack *pack) {
  for (int i = 0; i < pack->MAX_SIZE; i++) {
    auto *t = reinterpret_cast<transformer_engine::Tensor *>(pack->tensors[i]);
    delete t;
  }
}

#ifdef __cplusplus
}  // extern "C"
#endif

namespace transformer_engine {

size_t typeToSize(const transformer_engine::DType type) {
    TRANSFORMER_ENGINE_TYPE_SWITCH_ALL(type, T,
        return TypeInfo<T>::size;
    );  // NOLINT(*)
}

bool is_fp8_dtype(const transformer_engine::DType t) {
  return t == transformer_engine::DType::kFloat8E4M3 ||
         t == transformer_engine::DType::kFloat8E5M2;
}

void CheckInputTensor(const Tensor &t, const std::string &name) {
  const DType type = t.data.dtype;
  if (is_fp8_dtype(type)) {
    // FP8 input needs to have scale_inv
    NVTE_CHECK(t.scale_inv.dptr != nullptr,
               "FP8 input " + name + " must have inverse of scale.");
    NVTE_CHECK(t.scale_inv.dtype == DType::kFloat32);
    NVTE_CHECK(t.scale_inv.shape == std::vector<size_t>{ 1 });
  } else {
    NVTE_CHECK(t.scale.dptr == nullptr,
               "Scale is not supported for non-FP8 input " + name + ".");
    NVTE_CHECK(t.amax.dptr == nullptr,
               "Amax is not supported for non-FP8 input " + name + ".");
    NVTE_CHECK(t.scale_inv.dptr == nullptr,
               "Scale_inv is not supported for non-FP8 input " + name + ".");
  }
  NVTE_CHECK(t.data.dptr != nullptr,
             "Input " + name + " is not allocated!");
}

void CheckOutputTensor(const Tensor &t, const std::string &name, bool allow_empty) {
  const DType type = t.data.dtype;
  if (is_fp8_dtype(type)) {
    // FP8 output needs to have scale, amax and scale_inv
    NVTE_CHECK(t.amax.dptr != nullptr,
               "FP8 output " + name + " must have amax tensor.");
    NVTE_CHECK(t.amax.dtype == DType::kFloat32);
    NVTE_CHECK(t.amax.shape == std::vector<size_t>{ 1 });
    NVTE_CHECK(t.scale_inv.dptr != nullptr,
               "FP8 output " + name + " must have scale.");
    NVTE_CHECK(t.scale_inv.dtype == DType::kFloat32);
    NVTE_CHECK(t.scale_inv.shape == std::vector<size_t>{ 1 });
    NVTE_CHECK(t.scale.dptr != nullptr,
               "FP8 output " + name + " must have inverse of scale.");
    NVTE_CHECK(t.scale.dtype == DType::kFloat32);
    NVTE_CHECK(t.scale.shape == std::vector<size_t>{ 1 });
  } else {
    NVTE_CHECK(t.scale.dptr == nullptr,
               "Scale is not supported for non-FP8 output " + name + ".");
    NVTE_CHECK(t.amax.dptr == nullptr,
               "Amax is not supported for non-FP8 output " + name + ".");
    NVTE_CHECK(t.scale_inv.dptr == nullptr,
               "Scale_inv is not supported for non-FP8 output " + name + ".");
  }

  if (!allow_empty) {
    NVTE_CHECK(t.data.dptr != nullptr,
               "Output " + name + " is not allocated!");
  }
}

}  // namespace transformer_engine<|MERGE_RESOLUTION|>--- conflicted
+++ resolved
@@ -7,11 +7,6 @@
 
 #include "common.h"
 
-<<<<<<< HEAD
-#ifdef __cplusplus
-extern "C" {
-#endif
-=======
 namespace transformer_engine {
 
 size_t typeToSize(const transformer_engine::DType type) {
@@ -65,7 +60,6 @@
 }
 
 }  // namespace transformer_engine
->>>>>>> 9416519d
 
 NVTETensor nvte_create_tensor(void *dptr, const NVTEShape shape, const NVTEDType dtype, float *amax,
                               float *scale, float *scale_inv) {
@@ -160,74 +154,4 @@
     auto *t = reinterpret_cast<transformer_engine::Tensor *>(pack->tensors[i]);
     delete t;
   }
-}
-
-#ifdef __cplusplus
-}  // extern "C"
-#endif
-
-namespace transformer_engine {
-
-size_t typeToSize(const transformer_engine::DType type) {
-    TRANSFORMER_ENGINE_TYPE_SWITCH_ALL(type, T,
-        return TypeInfo<T>::size;
-    );  // NOLINT(*)
-}
-
-bool is_fp8_dtype(const transformer_engine::DType t) {
-  return t == transformer_engine::DType::kFloat8E4M3 ||
-         t == transformer_engine::DType::kFloat8E5M2;
-}
-
-void CheckInputTensor(const Tensor &t, const std::string &name) {
-  const DType type = t.data.dtype;
-  if (is_fp8_dtype(type)) {
-    // FP8 input needs to have scale_inv
-    NVTE_CHECK(t.scale_inv.dptr != nullptr,
-               "FP8 input " + name + " must have inverse of scale.");
-    NVTE_CHECK(t.scale_inv.dtype == DType::kFloat32);
-    NVTE_CHECK(t.scale_inv.shape == std::vector<size_t>{ 1 });
-  } else {
-    NVTE_CHECK(t.scale.dptr == nullptr,
-               "Scale is not supported for non-FP8 input " + name + ".");
-    NVTE_CHECK(t.amax.dptr == nullptr,
-               "Amax is not supported for non-FP8 input " + name + ".");
-    NVTE_CHECK(t.scale_inv.dptr == nullptr,
-               "Scale_inv is not supported for non-FP8 input " + name + ".");
-  }
-  NVTE_CHECK(t.data.dptr != nullptr,
-             "Input " + name + " is not allocated!");
-}
-
-void CheckOutputTensor(const Tensor &t, const std::string &name, bool allow_empty) {
-  const DType type = t.data.dtype;
-  if (is_fp8_dtype(type)) {
-    // FP8 output needs to have scale, amax and scale_inv
-    NVTE_CHECK(t.amax.dptr != nullptr,
-               "FP8 output " + name + " must have amax tensor.");
-    NVTE_CHECK(t.amax.dtype == DType::kFloat32);
-    NVTE_CHECK(t.amax.shape == std::vector<size_t>{ 1 });
-    NVTE_CHECK(t.scale_inv.dptr != nullptr,
-               "FP8 output " + name + " must have scale.");
-    NVTE_CHECK(t.scale_inv.dtype == DType::kFloat32);
-    NVTE_CHECK(t.scale_inv.shape == std::vector<size_t>{ 1 });
-    NVTE_CHECK(t.scale.dptr != nullptr,
-               "FP8 output " + name + " must have inverse of scale.");
-    NVTE_CHECK(t.scale.dtype == DType::kFloat32);
-    NVTE_CHECK(t.scale.shape == std::vector<size_t>{ 1 });
-  } else {
-    NVTE_CHECK(t.scale.dptr == nullptr,
-               "Scale is not supported for non-FP8 output " + name + ".");
-    NVTE_CHECK(t.amax.dptr == nullptr,
-               "Amax is not supported for non-FP8 output " + name + ".");
-    NVTE_CHECK(t.scale_inv.dptr == nullptr,
-               "Scale_inv is not supported for non-FP8 output " + name + ".");
-  }
-
-  if (!allow_empty) {
-    NVTE_CHECK(t.data.dptr != nullptr,
-               "Output " + name + " is not allocated!");
-  }
-}
-
-}  // namespace transformer_engine+}