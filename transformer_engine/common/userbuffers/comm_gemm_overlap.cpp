--- conflicted
+++ resolved
@@ -40,20 +40,12 @@
 CommGemmOverlapBase::CommGemmOverlapBase(
     int worldrank, int worldsize, int localrank, int localsize, int nodeid, int numnodes,
     int tp_size, int num_splits, int num_max_streams, int cga_size, int num_comm_sms,
-<<<<<<< HEAD
-    bool set_sm_margin, bool use_ce, bool atomic_gemm, NVTE_Comm_Overlap_Backend backend,
-=======
-    bool set_sm_margin, bool use_ce, bool atomic_gemm, const char *name,
->>>>>>> 8bd0baab
+    bool set_sm_margin, bool use_ce, bool atomic_gemm, const char* name, NVTE_Comm_Overlap_Backend backend,
     std::function<void(void *, size_t, void *, size_t, char *)> allgather_handle,
     std::function<void(void *, size_t, int, char *)> bcast_handle,
     std::function<void(char *)> barrier_handle) {
-<<<<<<< HEAD
   // Initialize the UB or NVSHMEM communicator
-=======
-  // Initialize the UB communicator
   snprintf(_name, 32, "%s", name);
->>>>>>> 8bd0baab
   if (!_comm_created) {
     _backend = backend;
     if (backend == NVTE_Comm_Overlap_Backend::NVSHMEM) {
@@ -75,14 +67,9 @@
       create_communicator_grouped2(&_ub_comm, worldrank, worldsize, localrank, localsize, nodeid,
                                   numnodes, allgather_handle, barrier_handle, 1, 1, tp_size, 1);
 #endif
-<<<<<<< HEAD
       if (worldrank == 0) {
         printf("[CommGemmOverlap] UB communicator initialized\n");
       }
-=======
-    if (worldrank == 0) {
-      printf("[%s] Communicator initialized\n", _name);
->>>>>>> 8bd0baab
     }
     _comm_created = true;
   }
@@ -135,9 +122,8 @@
 
 void CommGemmOverlapBase::register_gpu_buffer(void **gpuptr, size_t bytes, bool alloc) {
   NVTE_CHECK(_comm_created,
-<<<<<<< HEAD
-              "[CommGemmOverlap] Communicator must be initialized before buffer registration.");
-  NVTE_CHECK(!_buffer_registered, "[CommGemmOverlap] GPU buffer is already registered.");
+              "[%s] Communicator must be initialized before buffer registration.", _name);
+  NVTE_CHECK(!_buffer_registered, "[%s] GPU buffer is already registered.", _name);
   if(_backend == NVTE_Comm_Overlap_Backend::NVSHMEM) {
     NVTE_CHECK(alloc && _nvshmem_p2p != nullptr);
     gpuptr[0] = _nvshmem_p2p->malloc(bytes);
@@ -146,15 +132,7 @@
   }
   _buffer_registered = true;
   if (_tp_id == 0) {
-    printf("[CommGemmOverlap] registered buffer %p, %d\n", gpuptr[0], _ub_reg);
-=======
-              "[%s] Communicator must be initialized before buffer registration.", _name);
-  NVTE_CHECK(!_buffer_registered, "[%s] GPU buffer is already registered.", _name);
-  _ub_reg = register_user_buffer_collective(gpuptr, bytes, _ub_comm, alloc);
-  _buffer_registered = true;
-  if (_tp_id == 0) {
     printf("[%s] Registered buffer %d\n", _name, _ub_reg);
->>>>>>> 8bd0baab
   }
 }
 
@@ -172,11 +150,7 @@
     std::function<void(char *)> barrier_handle)
     : CommGemmOverlapBase(worldrank, worldsize, localrank, localsize, nodeid, numnodes, tp_size,
                           num_splits, num_max_streams, num_comm_cga, num_comm_sms, set_sm_margin,
-<<<<<<< HEAD
-                          use_ce, atomic_gemm, backend, allgather_handle, bcast_handle, barrier_handle) {
-=======
-                          use_ce, atomic_gemm, "UB", allgather_handle, barrier_handle) {
->>>>>>> 8bd0baab
+                          use_ce, atomic_gemm, "UB", backend, allgather_handle, bcast_handle, barrier_handle) {
   if (_atomic_gemm) {
     _rs_kernel_type = getenv<int>("NVTE_RS_STRIDED_ATOMIC", 1);
     NVTE_CHECK(0 <= _rs_kernel_type && _rs_kernel_type < 3,
@@ -486,11 +460,7 @@
     std::function<void(char *)> barrier_handle)
     : CommGemmOverlapBase(worldrank, worldsize, localrank, localsize, nodeid, numnodes, tp_size,
                           tp_size, num_max_streams, cga_size, num_comm_sms, use_ce, set_sm_margin,
-<<<<<<< HEAD
-                          atomic_gemm, backend, allgather_handle, bcast_handle, barrier_handle) {
-=======
-                          atomic_gemm, "UBP2P", allgather_handle, barrier_handle) {
->>>>>>> 8bd0baab
+                          atomic_gemm, "UBP2P", backend, allgather_handle, bcast_handle, barrier_handle) {
   _is_p2p = true;
   _aggregate = aggregate;
   _is_reduce_scatter = is_reduce_scatter;
