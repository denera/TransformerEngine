# Copyright (c) 2022-2024, NVIDIA CORPORATION & AFFILIATES. All rights reserved.
#
# See LICENSE for license information.

"""Python interface for GEMM extensions"""
from typing import Optional, Tuple, Union
import torch
import transformer_engine_torch as tex
from ..constants import TE_DType
from ..utils import assert_dim_for_fp8_exec


__all__ = ["gemm", "fp8_gemm"]


def fp8_gemm(
    A: torch.Tensor,
    A_scale_inv: torch.Tensor,
    A_fp8_tensor: Union[tex.FP8FwdTensors, tex.FP8BwdTensors],
    A_dtype: tex.DType,
    B: torch.Tensor,
    B_scale_inv: torch.Tensor,
    B_fp8_tensor: Union[tex.FP8FwdTensors, tex.FP8BwdTensors],
    B_dtype: tex.DType,
    out_dtype: torch.dtype,
    workspace: torch.Tensor,
    gelu: bool = False,
    accumulate: bool = False,
    out: Optional[torch.Tensor] = None,
    out_index=None,
    fp8_meta_tensor: tex.FP8TensorMeta = None,
    bias: Optional[torch.Tensor] = None,
    use_bias: bool = False,
    use_split_accumulator: bool = False,
    D_dtype: Optional[tex.DType] = None,
    ub_algo: tex.NVTE_Comm_Overlap_Algo = None,
    ub: Union[tex.UbufCommOverlap, tex.UbufP2PCommOverlap] = None,
    extra_output_tensor: torch.Tensor = None,
) -> torch.Tensor:
    """TN layout GEMM with fp8 inputs."""

    empty_tensor = torch.Tensor()
    if D_dtype is not None and D_dtype in [tex.DType.kFloat8E4M3, tex.DType.kFloat8E5M2]:
        assert fp8_meta_tensor is not None and out_index is not None
    assert_dim_for_fp8_exec(A)
    assert_dim_for_fp8_exec(B)
    assert A.dtype == torch.uint8
    assert B.dtype == torch.uint8

    if out is None:
        out = torch.empty(
            B.shape[0],
            A.shape[0],
            dtype=out_dtype,
            device="cuda",
        )

    # Use bfloat16 as default bias_dtype
    bias_dtype = torch.bfloat16 if bias is None else bias.dtype
    if gelu:
        gelu_input = torch.empty_like(out, dtype=bias_dtype)
    else:
        gelu_input = empty_tensor
    bias_dtype = TE_DType[bias_dtype]

    out_dtype = TE_DType[out.dtype] if D_dtype is None else D_dtype
    if A.nelement() == 0 or B.nelement() == 0:
        return out, gelu_input

    args = (
        A,
        A_scale_inv,
        A_fp8_tensor,
        A_dtype,
        True,  # transa
        B,
        B_scale_inv,
        B_fp8_tensor,
        B_dtype,
        False,  # transb
        out,
        empty_tensor if out_index is None else fp8_meta_tensor.scale[out_index],
        out_dtype,
        empty_tensor if out_index is None else fp8_meta_tensor.amax_history[0][out_index],
        bias if use_bias else empty_tensor,
        bias_dtype,
        gelu_input,  # this is pre_gelu_out
        False,  # grad
        workspace,
        workspace.shape[0],
        accumulate,
        use_split_accumulator,
    )
    fn = torch.ops.tex_ts.te_gemm_ts
    if ub_algo is not None:
<<<<<<< HEAD
        assert ub is not None, 'ub object is None!'
        if ub_algo == tex.NVTE_Comm_Overlap_Algo.BULK_OVERLAP_AG:
=======
        assert ub is not None, "ub object is None!"
        if ub_algo == tex.UbufOverlapAlgo.BULK_OVERLAP_AG:
>>>>>>> 9416519d
            fn = ub.bulk_overlap
            extra_output_tensor = (
                empty_tensor if extra_output_tensor is None else extra_output_tensor
            )
<<<<<<< HEAD
            args = tuple(args + (tex.NVTE_Comm_Overlap_Type.AG, extra_output_tensor,))
        elif ub_algo == tex.NVTE_Comm_Overlap_Algo.BULK_OVERLAP_RS:
=======
            args = tuple(
                args
                + (
                    1,
                    extra_output_tensor,
                )
            )
        elif ub_algo == tex.UbufOverlapAlgo.BULK_OVERLAP_RS:
>>>>>>> 9416519d
            fn = ub.bulk_overlap
            extra_output_tensor = (
                empty_tensor if extra_output_tensor is None else extra_output_tensor
            )
<<<<<<< HEAD
            args = tuple(args + (tex.NVTE_Comm_Overlap_Type.RS, extra_output_tensor,))
        elif ub_algo == tex.NVTE_Comm_Overlap_Algo.SPLIT_PIPELINED_AG_P2P:
=======
            args = tuple(
                args
                + (
                    0,
                    extra_output_tensor,
                )
            )
        elif ub_algo == tex.UbufOverlapAlgo.SPLIT_PIPELINED_AG_P2P:
>>>>>>> 9416519d
            fn = ub.split_overlap_ag_p2p
            extra_output_tensor = (
                empty_tensor if extra_output_tensor is None else extra_output_tensor
            )
            args = tuple(args + (extra_output_tensor,))
        elif ub_algo == tex.NVTE_Comm_Overlap_Algo.ATOMIC_GEMM_AG_P2P:
            fn = ub.atomic_gemm_overlap_ag_p2p
            extra_output_tensor = (
                empty_tensor if extra_output_tensor is None else extra_output_tensor
            )
            args = tuple(args + (extra_output_tensor,))
        elif ub_algo == tex.NVTE_Comm_Overlap_Algo.SPLIT_PIPELINED_RS:
            fn = ub.split_overlap_rs
            assert (
                extra_output_tensor is not None
<<<<<<< HEAD
            ), 'SPLIT_PIPELINED_RS requires extra output tensor'
            args = tuple(args + (True, extra_output_tensor,))
        elif ub_algo == tex.NVTE_Comm_Overlap_Algo.SPLIT_PIPELINED_RS_P2P:
=======
            ), "SPLIT_PIPELINED_RS requires extra output tensor"
            args = tuple(
                args
                + (
                    True,
                    extra_output_tensor,
                )
            )
        elif ub_algo == tex.UbufOverlapAlgo.SPLIT_PIPELINED_RS_P2P:
>>>>>>> 9416519d
            fn = ub.split_overlap_rs_p2p
            assert (
                extra_output_tensor is not None
            ), "SPLIT_PIPELINED_RS_P2P requires extra output tensor"
            args = tuple(args + (extra_output_tensor,))
        elif ub_algo == tex.NVTE_Comm_Overlap_Algo.ATOMIC_GEMM_RS:
            fn = ub.atomic_gemm_overlap_rs
<<<<<<< HEAD
            assert (
                extra_output_tensor is not None
            ), 'ATOMIC_GEMM_RS requires extra output tensor'
            args = tuple(args + (True, extra_output_tensor,))
        elif ub_algo == tex.NVTE_Comm_Overlap_Algo.ATOMIC_GEMM_RS_P2P:
=======
            assert extra_output_tensor is not None, "ATOMIC_GEMM_RS requires extra output tensor"
            args = tuple(
                args
                + (
                    True,
                    extra_output_tensor,
                )
            )
        elif ub_algo == tex.UbufOverlapAlgo.ATOMIC_GEMM_RS_P2P:
>>>>>>> 9416519d
            fn = ub.atomic_gemm_overlap_rs_p2p
            assert (
                extra_output_tensor is not None
            ), "ATOMIC_GEMM_RS_P2P requires extra output tensor"
            args = tuple(args + (extra_output_tensor,))
    if ub_algo is not None and ub_algo in [tex.NVTE_Comm_Overlap_Algo.ATOMIC_GEMM_AG_P2P,
                                           tex.NVTE_Comm_Overlap_Algo.SPLIT_PIPELINED_AG_P2P]:
        out = fn(*args)
    else:
        _ = fn(*args)

    return out, gelu_input


def gemm(
    A: torch.Tensor,
    B: torch.Tensor,
    dtype: torch.dtype,
    workspace: torch.Tensor,
    gelu: bool = False,
    gelu_input: Optional[torch.Tensor] = None,
    grad: bool = False,
    accumulate: bool = False,
    layout: str = "TN",
    out: Optional[torch.Tensor] = None,
    bias: Optional[torch.Tensor] = None,
    use_bias: bool = False,
    ub_algo: tex.NVTE_Comm_Overlap_Algo = None,
    ub: tex.UbufCommOverlap = None,
    extra_output_tensor: torch.Tensor = None,
) -> Tuple[Union[torch.Tensor, None], ...]:
    """Non FP8 GEMM."""
    assert layout in ("TN", "NN", "NT"), f"GEMM layout {layout} not supported."
    transa = layout[0] == "T"
    transb = layout[1] == "T"
    empty_tensor = torch.Tensor()
    fp8_index = -1  # dummy index

    if out is None:
        out = torch.empty(
            B.shape[1] if transb else B.shape[0],
            A.shape[0] if transa else A.shape[1],
            dtype=dtype,
            device="cuda",
        )

    if gelu and not grad:
        gelu_input = torch.empty_like(out, dtype=dtype)
    elif not gelu:
        gelu_input = empty_tensor

    if grad and use_bias:
        grad_bias = torch.empty(B.shape[1], dtype=out.dtype, device="cuda")
    else:
        grad_bias = empty_tensor

    bias = bias if use_bias else empty_tensor
    if A.nelement() == 0 or B.nelement() == 0:
        return out, grad_bias, gelu_input

    assert (
        A.dtype == dtype and B.dtype == dtype
    ), f"Expected dtype={dtype}, but found A.dtype={A.dtype} and B.dtype={B.dtype}"
    input_dtype = TE_DType[dtype]
    output_dtype = TE_DType[out.dtype]
    if use_bias:
        bias_dtype = TE_DType[grad_bias.dtype] if grad else TE_DType[bias.dtype]
    else:
        bias_dtype = output_dtype

    args = (
        A,
        empty_tensor,
        fp8_index,
        input_dtype,
        transa,
        B,
        empty_tensor,
        fp8_index,
        input_dtype,
        transb,
        out,
        empty_tensor,  # out_scale
        output_dtype,
        empty_tensor,  # out_amax
        grad_bias if grad else bias,
        bias_dtype,
        gelu_input,
        grad,
        workspace,
        workspace.shape[0],
        accumulate,
        False,  # use_split_accumulator
    )
    fn = torch.ops.tex_ts.te_gemm_ts
    if ub_algo is not None:
<<<<<<< HEAD
        assert ub is not None, 'ub object is None!'
        if ub_algo == tex.NVTE_Comm_Overlap_Algo.BULK_OVERLAP_AG:
=======
        assert ub is not None, "ub object is None!"
        if ub_algo == tex.UbufOverlapAlgo.BULK_OVERLAP_AG:
>>>>>>> 9416519d
            fn = ub.bulk_overlap
            args = tuple(args + (1, empty_tensor))
        elif ub_algo == tex.NVTE_Comm_Overlap_Algo.BULK_OVERLAP_RS:
            fn = ub.bulk_overlap
            args = tuple(args + (0, empty_tensor))
        elif ub_algo == tex.NVTE_Comm_Overlap_Algo.SPLIT_PIPELINED_AG_P2P:
            fn = ub.split_overlap_ag_p2p
            extra_output_tensor = (
                empty_tensor if extra_output_tensor is None else extra_output_tensor
            )
            args = tuple(args + (extra_output_tensor,))
        elif ub_algo == tex.NVTE_Comm_Overlap_Algo.SPLIT_PIPELINED_RS:
            fn = ub.split_overlap_rs
            assert (
                extra_output_tensor is not None
<<<<<<< HEAD
            ), 'SPLIT_PIPELINED_RS requires extra output tensor'
            args = tuple(args + (False, extra_output_tensor,))
        elif ub_algo == tex.NVTE_Comm_Overlap_Algo.SPLIT_PIPELINED_RS_P2P:
=======
            ), "SPLIT_PIPELINED_RS requires extra output tensor"
            args = tuple(
                args
                + (
                    False,
                    extra_output_tensor,
                )
            )
        elif ub_algo == tex.UbufOverlapAlgo.SPLIT_PIPELINED_RS_P2P:
>>>>>>> 9416519d
            fn = ub.split_overlap_rs_p2p
            assert (
                extra_output_tensor is not None
            ), "SPLIT_PIPELINED_RS_P2P requires extra output tensor"
            args = tuple(args + (extra_output_tensor,))
        else:
            raise TypeError("Unsupported comm+GEMM overlap algorithm!")
    if ub_algo is not None and ub_algo == tex.NVTE_Comm_Overlap_Algo.SPLIT_PIPELINED_AG_P2P:
        out = fn(*args)
    else:
        _ = fn(*args)

    return out, grad_bias, gelu_input<|MERGE_RESOLUTION|>--- conflicted
+++ resolved
@@ -93,47 +93,32 @@
     )
     fn = torch.ops.tex_ts.te_gemm_ts
     if ub_algo is not None:
-<<<<<<< HEAD
         assert ub is not None, 'ub object is None!'
         if ub_algo == tex.NVTE_Comm_Overlap_Algo.BULK_OVERLAP_AG:
-=======
-        assert ub is not None, "ub object is None!"
-        if ub_algo == tex.UbufOverlapAlgo.BULK_OVERLAP_AG:
->>>>>>> 9416519d
             fn = ub.bulk_overlap
             extra_output_tensor = (
                 empty_tensor if extra_output_tensor is None else extra_output_tensor
             )
-<<<<<<< HEAD
-            args = tuple(args + (tex.NVTE_Comm_Overlap_Type.AG, extra_output_tensor,))
+            args = tuple(
+                args
+                + (
+                    tex.NVTE_Comm_Overlap_Type.AG,
+                    extra_output_tensor,
+                )
+            )
         elif ub_algo == tex.NVTE_Comm_Overlap_Algo.BULK_OVERLAP_RS:
-=======
-            args = tuple(
-                args
-                + (
-                    1,
-                    extra_output_tensor,
-                )
-            )
-        elif ub_algo == tex.UbufOverlapAlgo.BULK_OVERLAP_RS:
->>>>>>> 9416519d
             fn = ub.bulk_overlap
             extra_output_tensor = (
                 empty_tensor if extra_output_tensor is None else extra_output_tensor
             )
-<<<<<<< HEAD
-            args = tuple(args + (tex.NVTE_Comm_Overlap_Type.RS, extra_output_tensor,))
+            args = tuple(
+                args
+                + (
+                    tex.NVTE_Comm_Overlap_Type.RS,
+                    extra_output_tensor,
+                )
+            )
         elif ub_algo == tex.NVTE_Comm_Overlap_Algo.SPLIT_PIPELINED_AG_P2P:
-=======
-            args = tuple(
-                args
-                + (
-                    0,
-                    extra_output_tensor,
-                )
-            )
-        elif ub_algo == tex.UbufOverlapAlgo.SPLIT_PIPELINED_AG_P2P:
->>>>>>> 9416519d
             fn = ub.split_overlap_ag_p2p
             extra_output_tensor = (
                 empty_tensor if extra_output_tensor is None else extra_output_tensor
@@ -149,21 +134,15 @@
             fn = ub.split_overlap_rs
             assert (
                 extra_output_tensor is not None
-<<<<<<< HEAD
             ), 'SPLIT_PIPELINED_RS requires extra output tensor'
-            args = tuple(args + (True, extra_output_tensor,))
+            args = tuple(
+                args
+                + (
+                    True,
+                    extra_output_tensor,
+                )
+            )
         elif ub_algo == tex.NVTE_Comm_Overlap_Algo.SPLIT_PIPELINED_RS_P2P:
-=======
-            ), "SPLIT_PIPELINED_RS requires extra output tensor"
-            args = tuple(
-                args
-                + (
-                    True,
-                    extra_output_tensor,
-                )
-            )
-        elif ub_algo == tex.UbufOverlapAlgo.SPLIT_PIPELINED_RS_P2P:
->>>>>>> 9416519d
             fn = ub.split_overlap_rs_p2p
             assert (
                 extra_output_tensor is not None
@@ -171,23 +150,17 @@
             args = tuple(args + (extra_output_tensor,))
         elif ub_algo == tex.NVTE_Comm_Overlap_Algo.ATOMIC_GEMM_RS:
             fn = ub.atomic_gemm_overlap_rs
-<<<<<<< HEAD
             assert (
                 extra_output_tensor is not None
             ), 'ATOMIC_GEMM_RS requires extra output tensor'
-            args = tuple(args + (True, extra_output_tensor,))
+            args = tuple(
+                args
+                + (
+                    True,
+                    extra_output_tensor,
+                )
+            )
         elif ub_algo == tex.NVTE_Comm_Overlap_Algo.ATOMIC_GEMM_RS_P2P:
-=======
-            assert extra_output_tensor is not None, "ATOMIC_GEMM_RS requires extra output tensor"
-            args = tuple(
-                args
-                + (
-                    True,
-                    extra_output_tensor,
-                )
-            )
-        elif ub_algo == tex.UbufOverlapAlgo.ATOMIC_GEMM_RS_P2P:
->>>>>>> 9416519d
             fn = ub.atomic_gemm_overlap_rs_p2p
             assert (
                 extra_output_tensor is not None
@@ -284,18 +257,25 @@
     )
     fn = torch.ops.tex_ts.te_gemm_ts
     if ub_algo is not None:
-<<<<<<< HEAD
         assert ub is not None, 'ub object is None!'
         if ub_algo == tex.NVTE_Comm_Overlap_Algo.BULK_OVERLAP_AG:
-=======
-        assert ub is not None, "ub object is None!"
-        if ub_algo == tex.UbufOverlapAlgo.BULK_OVERLAP_AG:
->>>>>>> 9416519d
             fn = ub.bulk_overlap
-            args = tuple(args + (1, empty_tensor))
+            args = tuple(
+                args
+                + (
+                    tex.NVTE_Comm_Overlap_Type.AG,
+                    empty_tensor,
+                )
+            )
         elif ub_algo == tex.NVTE_Comm_Overlap_Algo.BULK_OVERLAP_RS:
             fn = ub.bulk_overlap
-            args = tuple(args + (0, empty_tensor))
+            args = tuple(
+                args
+                + (
+                    tex.NVTE_Comm_Overlap_Type.RS,
+                    empty_tensor,
+                )
+            )
         elif ub_algo == tex.NVTE_Comm_Overlap_Algo.SPLIT_PIPELINED_AG_P2P:
             fn = ub.split_overlap_ag_p2p
             extra_output_tensor = (
@@ -306,21 +286,15 @@
             fn = ub.split_overlap_rs
             assert (
                 extra_output_tensor is not None
-<<<<<<< HEAD
             ), 'SPLIT_PIPELINED_RS requires extra output tensor'
-            args = tuple(args + (False, extra_output_tensor,))
+            args = tuple(
+                args
+                + (
+                    False,
+                    extra_output_tensor,
+                )
+            )
         elif ub_algo == tex.NVTE_Comm_Overlap_Algo.SPLIT_PIPELINED_RS_P2P:
-=======
-            ), "SPLIT_PIPELINED_RS requires extra output tensor"
-            args = tuple(
-                args
-                + (
-                    False,
-                    extra_output_tensor,
-                )
-            )
-        elif ub_algo == tex.UbufOverlapAlgo.SPLIT_PIPELINED_RS_P2P:
->>>>>>> 9416519d
             fn = ub.split_overlap_rs_p2p
             assert (
                 extra_output_tensor is not None
