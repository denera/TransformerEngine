--- conflicted
+++ resolved
@@ -216,7 +216,6 @@
   // Data structures
   py::class_<te::FP8TensorMeta>(m, "FP8TensorMeta", py::module_local())
       .def(py::init<>())
-<<<<<<< HEAD
       .def_readwrite("scale", &te::FP8TensorMeta::scale)
       .def_readwrite("scale_inv", &te::FP8TensorMeta::scale_inv)
       .def_readwrite("amax_history", &te::FP8TensorMeta::amax_history);
@@ -241,22 +240,32 @@
       .value("GRAD_INPUT3", te::FP8BwdTensors::GRAD_INPUT3);
 
   // Comm+GEMM Overlap
-  m.def("set_bootstrap_callbacks", &te_cgo::set_bootstrap_callbacks);
+  m.def("set_bootstrap_callbacks", &te_cgo::set_bootstrap_callbacks,
+        py::call_guard<py::gil_scoped_release>());
 
   py::class_<te_cgo::UbufCommOverlap>(m, "UbufCommOverlap", py::module_local())
       .def(py::init</* sample_tensor */ torch::Tensor &, /* world_rank */ int, /* world_size */ int,
                     /* tp_rank */ int, /* tp_size */ int, /* num_splits */ int,
                     /* num_max_streams */ int, /* cga_size */ int, /* num_comm_sm */ int,
                     /* set_sm_margin */ bool, /* use_ce */ bool, /* atomic_gemm */ bool>())
-      .def("bulk_overlap", &te_cgo::UbufCommOverlap::bulk_overlap)
-      .def("split_overlap_rs", &te_cgo::UbufCommOverlap::split_overlap_rs)
-      .def("atomic_gemm_overlap_rs", &te_cgo::UbufCommOverlap::atomic_gemm_overlap_rs)
-      .def("copy_input_to_ubuf", &te_cgo::UbufCommOverlap::copy_input_to_ubuf)
-      .def("get_ubuf_output", &te_cgo::UbufCommOverlap::get_ubuf_output)
-      .def("set_ubuf_scale_inv", &te_cgo::UbufCommOverlap::set_ubuf_scale_inv)
-      .def("is_fp8_ubuf", &te_cgo::UbufCommOverlap::is_fp8_ubuf)
-      .def("is_atomic_gemm", &te_cgo::UbufCommOverlap::is_atomic_gemm)
-      .def("is_p2p_overlap", &te_cgo::UbufCommOverlap::is_p2p_overlap);
+      .def("bulk_overlap", &te_cgo::UbufCommOverlap::bulk_overlap,
+           py::call_guard<py::gil_scoped_release>())
+      .def("split_overlap_rs", &te_cgo::UbufCommOverlap::split_overlap_rs,
+           py::call_guard<py::gil_scoped_release>())
+      .def("atomic_gemm_overlap_rs", &te_cgo::UbufCommOverlap::atomic_gemm_overlap_rs,
+           py::call_guard<py::gil_scoped_release>())
+      .def("copy_input_to_ubuf", &te_cgo::UbufCommOverlap::copy_input_to_ubuf,
+           py::call_guard<py::gil_scoped_release>())
+      .def("get_ubuf_output", &te_cgo::UbufCommOverlap::get_ubuf_output,
+           py::call_guard<py::gil_scoped_release>())
+      .def("set_ubuf_scale_inv", &te_cgo::UbufCommOverlap::set_ubuf_scale_inv,
+           py::call_guard<py::gil_scoped_release>())
+      .def("is_fp8_ubuf", &te_cgo::UbufCommOverlap::is_fp8_ubuf,
+           py::call_guard<py::gil_scoped_release>())
+      .def("is_atomic_gemm", &te_cgo::UbufCommOverlap::is_atomic_gemm,
+           py::call_guard<py::gil_scoped_release>())
+      .def("is_p2p_overlap", &te_cgo::UbufCommOverlap::is_p2p_overlap,
+           py::call_guard<py::gil_scoped_release>());
 
   py::class_<te_cgo::UbufP2PCommOverlap>(m, "UbufP2PCommOverlap", py::module_local())
       .def(py::init</* sample_tensor */ torch::Tensor &, /* world_rank */ int, /* world_size */ int,
@@ -264,150 +273,24 @@
                     /* cga_size */ int, /* num_comm_sm */ int, /* set_sm_margin */ bool,
                     /* use_ce */ bool, /* atomic_gemm */ bool, /* aggregate */ bool,
                     /* is_reduce_scatter */ bool>())
-      .def("split_overlap_ag_p2p", &te_cgo::UbufP2PCommOverlap::split_overlap_ag)
-      .def("split_overlap_rs_p2p", &te_cgo::UbufP2PCommOverlap::split_overlap_rs)
-      .def("atomic_gemm_overlap_ag_p2p", &te_cgo::UbufP2PCommOverlap::atomic_gemm_overlap_ag)
-      .def("atomic_gemm_overlap_rs_p2p", &te_cgo::UbufP2PCommOverlap::atomic_gemm_overlap_rs)
-      .def("copy_input_to_ubuf", &te_cgo::UbufP2PCommOverlap::copy_input_to_ubuf)
-      .def("get_ubuf_output", &te_cgo::UbufP2PCommOverlap::get_ubuf_output)
-      .def("set_ubuf_scale_inv", &te_cgo::UbufP2PCommOverlap::set_ubuf_scale_inv)
-      .def("is_fp8_ubuf", &te_cgo::UbufP2PCommOverlap::is_fp8_ubuf)
-      .def("is_atomic_gemm", &te_cgo::UbufP2PCommOverlap::is_atomic_gemm)
-      .def("is_p2p_overlap", &te_cgo::UbufP2PCommOverlap::is_p2p_overlap);
-}  // PYBIND11_MODULE
-=======
-      .def_readwrite("scale", &transformer_engine::FP8TensorMeta::scale)
-      .def_readwrite("scale_inv", &transformer_engine::FP8TensorMeta::scale_inv)
-      .def_readwrite("amax_history", &transformer_engine::FP8TensorMeta::amax_history);
-
-  // Communication functions to initialize Userbuffers communicators
-  // Note: Callbacks are not called, so safe to release GIL.
-  m.def("set_ubuf_bootstrap_callbacks", &ubuf::set_ubuf_bootstrap_callbacks,
-        py::call_guard<py::gil_scoped_release>());
-
-  py::enum_<ubuf::UBOverlapAlgo>(m, "UbufOverlapAlgo")
-      .value("BULK_OVERLAP_AG", ubuf::UBOverlapAlgo::BULK_OVERLAP_AG)
-      .value("BULK_OVERLAP_RS", ubuf::UBOverlapAlgo::BULK_OVERLAP_RS)
-      .value("SPLIT_PIPELINED_RS", ubuf::UBOverlapAlgo::SPLIT_PIPELINED_RS)
-      .value("SPLIT_PIPELINED_RS_P2P", ubuf::UBOverlapAlgo::SPLIT_PIPELINED_RS_P2P)
-      .value("SPLIT_PIPELINED_AG_P2P", ubuf::UBOverlapAlgo::SPLIT_PIPELINED_AG_P2P)
-      .value("ATOMIC_GEMM_RS", ubuf::UBOverlapAlgo::ATOMIC_GEMM_RS)
-      .value("ATOMIC_GEMM_AG_P2P", ubuf::UBOverlapAlgo::ATOMIC_GEMM_AG_P2P)
-      .value("ATOMIC_GEMM_RS_P2P", ubuf::UBOverlapAlgo::ATOMIC_GEMM_RS_P2P);
-
-  // Note: Can't release GIL in constructor since it may bootstrap
-  // communicator with Python functions (e.g. PyTorch distributed
-  // communication)
-  py::class_<ubuf::UbufCommOverlap>(m, "UbufCommOverlap")
-      .def(py::init<torch::Tensor&, int, int, int, int, int, int, int, bool, int, bool,
-                    torch::Tensor>())
-      .def("bulk_overlap", &ubuf::UbufCommOverlap::bulk_overlap,
-           py::call_guard<py::gil_scoped_release>())
-      .def("split_overlap_rs", &ubuf::UbufCommOverlap::split_overlap_rs,
-           py::call_guard<py::gil_scoped_release>())
-      .def("set_ubuf_scale_inv", &ubuf::UbufCommOverlap::set_ubuf_scale_inv,
-           py::call_guard<py::gil_scoped_release>())
-      .def("atomic_gemm_overlap_rs", &ubuf::UbufCommOverlap::atomic_gemm_overlap_rs,
-           py::call_guard<py::gil_scoped_release>())
-      .def("is_fp8_ubuf", &ubuf::UbufCommOverlap::is_fp8_ubuf,
-           py::call_guard<py::gil_scoped_release>())
-      .def("copy_input_to_ubuf", &ubuf::UbufCommOverlap::copy_input_to_ubuf,
-           py::call_guard<py::gil_scoped_release>())
-      .def("get_ubuf_output", &ubuf::UbufCommOverlap::get_ubuf_output,
-           py::call_guard<py::gil_scoped_release>())
-      .def("is_atomic_gemm", &ubuf::UbufCommOverlap::is_atomic_gemm,
-           py::call_guard<py::gil_scoped_release>())
-      .def("is_p2p_overlap", &ubuf::UbufCommOverlap::is_p2p_overlap,
+      .def("split_overlap_ag_p2p", &te_cgo::UbufP2PCommOverlap::split_overlap_ag,
+           py::call_guard<py::gil_scoped_release>())
+      .def("split_overlap_rs_p2p", &te_cgo::UbufP2PCommOverlap::split_overlap_rs,
+           py::call_guard<py::gil_scoped_release>())
+      .def("atomic_gemm_overlap_ag_p2p", &te_cgo::UbufP2PCommOverlap::atomic_gemm_overlap_ag,
+           py::call_guard<py::gil_scoped_release>())
+      .def("atomic_gemm_overlap_rs_p2p", &te_cgo::UbufP2PCommOverlap::atomic_gemm_overlap_rs,
+           py::call_guard<py::gil_scoped_release>())
+      .def("copy_input_to_ubuf", &te_cgo::UbufP2PCommOverlap::copy_input_to_ubuf,
+           py::call_guard<py::gil_scoped_release>())
+      .def("get_ubuf_output", &te_cgo::UbufP2PCommOverlap::get_ubuf_output,
+           py::call_guard<py::gil_scoped_release>())
+      .def("set_ubuf_scale_inv", &te_cgo::UbufP2PCommOverlap::set_ubuf_scale_inv,
+           py::call_guard<py::gil_scoped_release>())
+      .def("is_fp8_ubuf", &te_cgo::UbufP2PCommOverlap::is_fp8_ubuf,
+           py::call_guard<py::gil_scoped_release>())
+      .def("is_atomic_gemm", &te_cgo::UbufP2PCommOverlap::is_atomic_gemm,
+           py::call_guard<py::gil_scoped_release>())
+      .def("is_p2p_overlap", &te_cgo::UbufP2PCommOverlap::is_p2p_overlap,
            py::call_guard<py::gil_scoped_release>());
-
-  // Note: Can't release GIL in constructor since it may bootstrap
-  // communicator with Python functions (e.g. PyTorch distributed
-  // communication)
-  py::class_<ubuf::UbufP2PCommOverlap>(m, "UbufP2PCommOverlap")
-      .def(py::init<torch::Tensor&, int, int, int, int, int, int, bool, bool, int, bool, bool, bool,
-                    torch::Tensor>())
-      .def("split_overlap_ag_p2p", &ubuf::UbufP2PCommOverlap::split_overlap_ag,
-           py::call_guard<py::gil_scoped_release>())
-      .def("split_overlap_rs_p2p", &ubuf::UbufP2PCommOverlap::split_overlap_rs,
-           py::call_guard<py::gil_scoped_release>())
-      .def("atomic_gemm_overlap_ag_p2p", &ubuf::UbufP2PCommOverlap::atomic_gemm_overlap_ag,
-           py::call_guard<py::gil_scoped_release>())
-      .def("atomic_gemm_overlap_rs_p2p", &ubuf::UbufP2PCommOverlap::atomic_gemm_overlap_rs,
-           py::call_guard<py::gil_scoped_release>())
-      .def("copy_input_to_ubuf", &ubuf::UbufP2PCommOverlap::copy_input_to_ubuf,
-           py::call_guard<py::gil_scoped_release>())
-      .def("get_ubuf_output", &ubuf::UbufP2PCommOverlap::get_ubuf_output,
-           py::call_guard<py::gil_scoped_release>())
-      .def("is_fp8_ubuf", &ubuf::UbufP2PCommOverlap::is_fp8_ubuf,
-           py::call_guard<py::gil_scoped_release>())
-      .def("is_atomic_gemm", &ubuf::UbufP2PCommOverlap::is_atomic_gemm,
-           py::call_guard<py::gil_scoped_release>())
-      .def("is_p2p_overlap", &ubuf::UbufP2PCommOverlap::is_p2p_overlap,
-           py::call_guard<py::gil_scoped_release>())
-      .def("set_ubuf_scale_inv", &ubuf::UbufP2PCommOverlap::set_ubuf_scale_inv,
-           py::call_guard<py::gil_scoped_release>());
-
-  py::enum_<transformer_engine::DType>(m, "DType", py::module_local())
-      .value("kByte", transformer_engine::DType::kByte)
-      .value("kInt32", transformer_engine::DType::kInt32)
-      .value("kFloat32", transformer_engine::DType::kFloat32)
-      .value("kFloat16", transformer_engine::DType::kFloat16)
-      .value("kBFloat16", transformer_engine::DType::kBFloat16)
-      .value("kFloat8E4M3", transformer_engine::DType::kFloat8E4M3)
-      .value("kFloat8E5M2", transformer_engine::DType::kFloat8E5M2);
-
-  py::enum_<transformer_engine::FP8FwdTensors>(m, "FP8FwdTensors")
-      .value("GEMM1_INPUT", transformer_engine::FP8FwdTensors::GEMM1_INPUT)
-      .value("GEMM1_WEIGHT", transformer_engine::FP8FwdTensors::GEMM1_WEIGHT)
-      .value("GEMM1_OUTPUT", transformer_engine::FP8FwdTensors::GEMM1_OUTPUT)
-      .value("GEMM2_INPUT", transformer_engine::FP8FwdTensors::GEMM2_INPUT)
-      .value("GEMM2_WEIGHT", transformer_engine::FP8FwdTensors::GEMM2_WEIGHT)
-      .value("GEMM2_OUTPUT", transformer_engine::FP8FwdTensors::GEMM2_OUTPUT)
-      .value("GEMM3_INPUT", transformer_engine::FP8FwdTensors::GEMM3_INPUT)
-      .value("GEMM3_WEIGHT", transformer_engine::FP8FwdTensors::GEMM3_WEIGHT)
-      .value("GEMM3_OUTPUT", transformer_engine::FP8FwdTensors::GEMM3_OUTPUT);
-
-  py::enum_<transformer_engine::FP8BwdTensors>(m, "FP8BwdTensors")
-      .value("GRAD_OUTPUT1", transformer_engine::FP8BwdTensors::GRAD_OUTPUT1)
-      .value("GRAD_INPUT1", transformer_engine::FP8BwdTensors::GRAD_INPUT1)
-      .value("GRAD_OUTPUT2", transformer_engine::FP8BwdTensors::GRAD_OUTPUT2)
-      .value("GRAD_INPUT2", transformer_engine::FP8BwdTensors::GRAD_INPUT2)
-      .value("GRAD_OUTPUT3", transformer_engine::FP8BwdTensors::GRAD_OUTPUT3)
-      .value("GRAD_INPUT3", transformer_engine::FP8BwdTensors::GRAD_INPUT3);
-
-  py::enum_<NVTE_Bias_Type>(m, "NVTE_Bias_Type")
-      .value("NVTE_NO_BIAS", NVTE_Bias_Type::NVTE_NO_BIAS)
-      .value("NVTE_PRE_SCALE_BIAS", NVTE_Bias_Type::NVTE_PRE_SCALE_BIAS)
-      .value("NVTE_POST_SCALE_BIAS", NVTE_Bias_Type::NVTE_POST_SCALE_BIAS)
-      .value("NVTE_ALIBI", NVTE_Bias_Type::NVTE_ALIBI);
-
-  py::enum_<NVTE_Mask_Type>(m, "NVTE_Mask_Type")
-      .value("NVTE_NO_MASK", NVTE_Mask_Type::NVTE_NO_MASK)
-      .value("NVTE_PADDING_MASK", NVTE_Mask_Type::NVTE_PADDING_MASK)
-      .value("NVTE_CAUSAL_MASK", NVTE_Mask_Type::NVTE_CAUSAL_MASK)
-      .value("NVTE_PADDING_CAUSAL_MASK", NVTE_Mask_Type::NVTE_PADDING_CAUSAL_MASK);
-
-  py::enum_<NVTE_QKV_Layout>(m, "NVTE_QKV_Layout")
-      .value("NVTE_SB3HD", NVTE_QKV_Layout::NVTE_SB3HD)
-      .value("NVTE_SBH3D", NVTE_QKV_Layout::NVTE_SBH3D)
-      .value("NVTE_SBHD_SB2HD", NVTE_QKV_Layout::NVTE_SBHD_SB2HD)
-      .value("NVTE_SBHD_SBH2D", NVTE_QKV_Layout::NVTE_SBHD_SBH2D)
-      .value("NVTE_SBHD_SBHD_SBHD", NVTE_QKV_Layout::NVTE_SBHD_SBHD_SBHD)
-      .value("NVTE_BS3HD", NVTE_QKV_Layout::NVTE_BS3HD)
-      .value("NVTE_BSH3D", NVTE_QKV_Layout::NVTE_BSH3D)
-      .value("NVTE_BSHD_BS2HD", NVTE_QKV_Layout::NVTE_BSHD_BS2HD)
-      .value("NVTE_BSHD_BSH2D", NVTE_QKV_Layout::NVTE_BSHD_BSH2D)
-      .value("NVTE_BSHD_BSHD_BSHD", NVTE_QKV_Layout::NVTE_BSHD_BSHD_BSHD)
-      .value("NVTE_T3HD", NVTE_QKV_Layout::NVTE_T3HD)
-      .value("NVTE_TH3D", NVTE_QKV_Layout::NVTE_TH3D)
-      .value("NVTE_THD_T2HD", NVTE_QKV_Layout::NVTE_THD_T2HD)
-      .value("NVTE_THD_TH2D", NVTE_QKV_Layout::NVTE_THD_TH2D)
-      .value("NVTE_THD_THD_THD", NVTE_QKV_Layout::NVTE_THD_THD_THD);
-
-  py::enum_<NVTE_Fused_Attn_Backend>(m, "NVTE_Fused_Attn_Backend")
-      .value("NVTE_F16_max512_seqlen", NVTE_Fused_Attn_Backend::NVTE_F16_max512_seqlen)
-      .value("NVTE_F16_arbitrary_seqlen", NVTE_Fused_Attn_Backend::NVTE_F16_arbitrary_seqlen)
-      .value("NVTE_FP8", NVTE_Fused_Attn_Backend::NVTE_FP8)
-      .value("NVTE_No_Backend", NVTE_Fused_Attn_Backend::NVTE_No_Backend);
-}
->>>>>>> 6ee92c4b
+}  // PYBIND11_MODULE